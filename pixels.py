--- conflicted
+++ resolved
@@ -294,17 +294,11 @@
         self.message_received.notify(msg)
 
     def _update_state(self, state, face):
-<<<<<<< HEAD
-        self._lastState = state
-        self._lastFace = face
-        print(f'Face {face + 1} state {state}')
-=======
         # print(f'Face {face + 1} state {state}')
         face = face + 1 if state == 1 else 0
         if self._face_up != face:
             self._face_up = face
             self.face_up_changed.notify(face)
->>>>>>> 5e0cf003
 
     def _update_battery_voltage(self, voltage):
         # print(f'Battery voltage: {voltage}')
